<?php

namespace ether\seo\services;

use Craft;
use craft\base\Component;
use craft\base\Element;
use craft\db\Query;
use craft\elements\Category;
use craft\elements\db\CategoryQuery;
use craft\elements\db\EntryQuery;
use craft\elements\Entry;
use craft\helpers\DateTimeHelper;
use craft\helpers\UrlHelper;
use craft\models\CategoryGroup;
use craft\models\Section;
use DateTime;
use DOMDocument;
use DOMElement;
use ether\seo\fields\SeoField;
use ether\seo\models\data\SeoData;
use ether\seo\records\SitemapRecord;
use ether\seo\Seo;
use yii\db\Exception;

class SitemapService extends Component
{

	// Get & Save Sitemap
	// =========================================================================

	public function getSitemap ()
	{
		$sitemapRaw = SitemapRecord::find()->all();
		$sitemap = [];

		/** @var SitemapRecord $row */
		foreach ($sitemapRaw as $row)
		{
			if (!array_key_exists($row->group, $sitemap))
				$sitemap[$row->group] = [];

			if ($row->group === 'customUrls')
				$sitemap[$row->group][] = $row;
			else
				$sitemap[$row->group][$row->url] = $row;
		}

		return $sitemap;
	}

	public function saveSitemap ($data)
	{
		$oldSitemap = $this->getSitemap();
		$newSitemap = $data;

		// Delete removed rows
		// ---------------------------------------------------------------------
		$newById = [];
		$oldById = [];

		$newRecordsRaw = [];

		foreach ($newSitemap as $group => $rows)
		{
			foreach ((array)$rows as $new)
			{
				if (!is_array($new))
					continue;

				$new['group'] = $group;

				if (!array_key_exists('id', $new))
					continue;

				if ($new['id'] !== '-1') $newById[$new['id']] = $new;
				else $newRecordsRaw[] = $new;
			}
		}

		$idsToDelete = [];

		foreach ($oldSitemap as $group => $rows)
		{
			foreach ($rows as $old)
			{
				if (array_key_exists($old['id'], $newById))
					$oldById[$old['id']] = $old;
				else
					$idsToDelete[] = $old['id'];
			}
		}

		if (!empty($idsToDelete))
		{
			try {
				Craft::$app->db->createCommand()->delete(
					SitemapRecord::$tableName,
					['in', 'id', $idsToDelete]
				)->execute();
			} catch (Exception $e) {
				Craft::$app->log->logger->log(
					$e->getMessage(),
					LOG_ERR,
					'seo'
				);
				return false;
			}
		}

		// Update current rows
		// ---------------------------------------------------------------------
		foreach ($newById as $new)
		{
			$old = $oldById[$new['id']];

			if (
				$old['url'] !== $new['url'] ||
				$old['frequency'] !== $new['frequency'] ||
				$old['priority'] !== $new['priority'] ||
				$old['enabled'] !== !!$new['enabled']
			) {
				$old->setAttribute('url', $new['url']);
				$old->setAttribute('frequency', $new['frequency']);
				$old->setAttribute('priority', $new['priority']);
				$old->setAttribute('enabled', !!$new['enabled']);
				$old->save();
			}
		}

		// Add new rows
		// ---------------------------------------------------------------------
		foreach ($newRecordsRaw as $new)
		{
			$record = new SitemapRecord();
			$record->setAttribute('url', $new['url']);
			$record->setAttribute('frequency', $new['frequency']);
			$record->setAttribute('priority', $new['priority']);
			$record->setAttribute('enabled', !!$new['enabled']);
			$record->setAttribute('group', $new['group']);
			$record->save();
		}

		return true;
	}

	// Get Sections
	// =========================================================================

	public function getValidSections ()
	{
		return array_filter(
			Craft::$app->sections->getAllSections(),
			[$this, '_filterOutNoUrls']
		);
	}

	public function getValidCategories ()
	{
		return array_filter(
			Craft::$app->categories->getAllGroups(),
			[$this, '_filterOutNoUrls']
		);
	}

	// Sitemap XML
	// =========================================================================

	/** @var DOMDocument */
	private $_document;

	/** @var DOMElement */
	private $_urlSet;

	// Index
	// -------------------------------------------------------------------------

	/** @var DOMElement */
	private $_index;

	/**
	 * @throws \yii\base\Exception
	 */
	public function index ()
	{
		$this->_createDocument(false);

		// Add the Sitemap Index
		$this->_index = $this->_document->createElement('sitemapindex');
		$this->_index->setAttribute(
			'xmlns',
			'http://www.sitemaps.org/schemas/sitemap/0.9'
		);
		$this->_index->setAttribute(
			'xmlns:xhtml',
			'http://www.w3.org/1999/xhtml'
		);
		$this->_document->appendChild($this->_index);

		// Get the saved sitemap data
		$sitemapData = $this->getSitemap();

		// Generate Loop: Sections
		$this->_generateLoop(
			'sections',
			$this->getValidSections(),
			$sitemapData
		);

		// Generate Loop: Categories
		$this->_generateLoop(
			'categories',
			$this->getValidCategories(),
			$sitemapData
		);

		// Generate: Custom
		if (array_key_exists('customUrls', $sitemapData))
			$this->_generateIndex('custom', 0);

		return $this->_document->saveXML();
	}

	// Core
	// -------------------------------------------------------------------------

	/**
	 * @param array $variables
	 *
	 * @return string
	 * @throws \yii\base\Exception
	 */
	public function core (array $variables)
	{
		$this->_createDocument();
		$sitemapData = $this->getSitemap();
		$craft = Craft::$app;

		if (!array_key_exists($variables['section'], $sitemapData))
			goto out;

		$sitemapSection = $sitemapData[$variables['section']];

		if (!array_key_exists($variables['id'], $sitemapSection))
			goto out;

		$sitemapSectionById = $sitemapSection[$variables['id']];

		if (!$sitemapSectionById['enabled'])
			goto out;

		/** @var Element|null $type */
		$type = null;
		$idHandle = null;

		switch ($variables['section'])
		{
			case 'sections':
				$type = Entry::instance();
				$idHandle = 'sectionId';
				break;

			case 'categories':
				$type = Category::instance();
				$idHandle = 'groupId';
				break;

			default:
				goto out;
		}

		$settings = Seo::$i->getSettings();

		$elements = $type::find()->status(Element::STATUS_ENABLED);
		$elements->{$idHandle} = $variables['id'];
		$elements->siteId = Craft::$app->sites->currentSite->id;
		$elements->limit = $settings->sitemapLimit;
		$elements->offset = $settings->sitemapLimit * $variables['page'];

		$currentLocale = $craft->locale->id;
		$availableLocales = $craft->i18n->getSiteLocaleIds();

		if (($key = array_search($currentLocale, $availableLocales)) !== false)
			unset($availableLocales[$key]);

		$seoFieldHandle = null;
		if ($first = $elements->one())
		{
			$fieldLayout =
				$variables['section'] === 'categories'
					? $first->fieldLayout
					: $first->type->fieldLayout;

			foreach ($fieldLayout->getFields() as $field)
				if (get_class($field) === SeoField::class)
					$seoFieldHandle = $field->handle;
		}

		foreach ($elements->all() as $item)
		{
			if ($item->url === null)
				continue;

			if ($seoFieldHandle !== null) {
				/** @var SeoData $seoField */
				$seoField = $item->$seoFieldHandle;
				if (property_exists($seoField, 'advanced') && $robots = $seoField->advanced['robots'])
					if (in_array('noindex', $robots))
						continue;
			}

			$url = $this->_document->createElement('url');
			$this->_urlSet->appendChild($url);

			$loc = $this->_document->createElement(
				'loc',
				$item->url
			);

			$mod = $this->_document->createElement(
				'lastmod',
				DateTimeHelper::toIso8601($item->dateUpdated)
			);

			$freq = $this->_document->createElement(
				'changefreq',
				$sitemapSectionById['frequency']
			);

			$priority = $this->_document->createElement(
				'priority',
				$sitemapSectionById['priority']
			);

			$url->appendChild($loc);
			$url->appendChild($mod);
			$url->appendChild($freq);
			$url->appendChild($priority);

			$enabledLookup =
				(new Query())->select(['siteId', 'uri'])
				             ->from('{{%elements_sites}}')
				             ->where('[[elementId]] = ' . $item->id)
				             ->andWhere('enabled = true')
				             ->all();

			$enabledLookup = array_reduce(
				$enabledLookup,
				function ($a, $b) {
					$uri = $b['uri'];
					$a[$b['siteId']] = $uri === '__home__' ? '' : $uri;
					return $a;
				},
				[]
			);

<<<<<<< HEAD
			foreach ($item->supportedSites as $siteId)
			{
				$id = is_numeric($siteId) ? $siteId : $siteId['siteId'];
				$site = $id ? $craft->sites->getSiteById($id) : Craft::$app->sites->currentSite;
				$lang = $site->language;

				if (!in_array($lang, $availableLocales))
					continue;

				if (!array_key_exists($id, $enabledLookup))
					continue;

				$link = UrlHelper::siteUrl($enabledLookup[$id], null, null, $id);

				$alt = $this->_document->createElement('xhtml:link');
				$alt->setAttribute('rel', 'alternate');
				$alt->setAttribute(
					'hreflang',
					str_replace('_', '-', $lang)
				);
				$alt->setAttribute('href', $link);

				$url->appendChild($alt);
			}
=======
            if (! $settings->removeAlternateUrls) {
                foreach ($item->supportedSites as $siteId) {
                    $id = is_numeric($siteId) ? $siteId : $siteId['siteId'];
                    $site = $id ? $craft->sites->getSiteById($id) : \Craft::$app->sites->currentSite;
                    $lang = $site->language;

                    if (!in_array($lang, $availableLocales))
                        continue;

                    if (!array_key_exists($id, $enabledLookup))
                        continue;

                    $link = UrlHelper::siteUrl($enabledLookup[$id], null, null, $id);

                    $alt = $this->_document->createElement('xhtml:link');
                    $alt->setAttribute('rel', 'alternate');
                    $alt->setAttribute(
                        'hreflang',
                        str_replace('_', '-', $lang)
                    );
                    $alt->setAttribute('href', $link);

                    $url->appendChild($alt);
                }
            }
>>>>>>> 4f3b1500
		}

		out:
		return $this->_document->saveXML();
	}

	// Custom
	// -------------------------------------------------------------------------

	public function custom ()
	{
		$this->_createDocument();
		$sitemapData = $this->getSitemap();

		if (!array_key_exists('customUrls', $sitemapData))
			return $this->_document->saveXML();

		foreach ($sitemapData['customUrls'] as $custom) if ($custom->enabled)
		{
			$url = $this->_document->createElement('url');
			$loc = $this->_document->createElement(
				'loc',
				UrlHelper::url($custom->url)
			);
			$frequency = $this->_document->createElement(
				'changefreq',
				$custom->frequency
			);
			$priority = $this->_document->createElement(
				'priority',
				$custom->priority
			);

			$url->appendChild($loc);
			$url->appendChild($frequency);
			$url->appendChild($priority);

			$this->_urlSet->appendChild($url);
		}

		return $this->_document->saveXML();
	}

	// Helpers
	// =========================================================================

	/**
	 * @param Section|CategoryGroup $thing
	 *
	 * @return bool
	 */
	private function _filterOutNoUrls ($thing)
	{
		foreach ($thing->getSiteSettings() as $siteSettings)
			if ($siteSettings->hasUrls)
				return true;

		return false;
	}

	// Helpers: XML
	// -------------------------------------------------------------------------

	/**
	 * Creates the XML document
	 *
	 * @param bool $withUrlSet - Will append the URLSet if true
	 */
	private function _createDocument ($withUrlSet = true)
	{
		// Create the XML Document
		$document = new DOMDocument('1.0', 'utf-8');

		// Pretty print for debugging
		if (Craft::$app->config->general->devMode)
			$document->formatOutput = true;

		if ($withUrlSet)
		{
			$urlSet = $document->createElement('urlset');
			$urlSet->setAttribute(
				'xmlns',
				'http://www.sitemaps.org/schemas/sitemap/0.9'
			);
			$urlSet->setAttribute(
				'xmlns:xhtml',
				'http://www.w3.org/1999/xhtml'
			);
			$document->appendChild($urlSet);
			$this->_urlSet = $urlSet;
		}

		$this->_document = $document;
	}

	/**
	 * Get's the latest updated element date for the given element type and
	 * group / section ID
	 *
	 * @param Element $type - The Element Type
	 * @param int     $id - The section or group ID
	 *
	 * @return DateTime|string
	 */
	private function _getUpdated (Element $type, $id)
	{
		/** @var EntryQuery|CategoryQuery $criteria */
		$criteria = $type::find();

		$this->_setCriteriaIdByType($criteria, $type, $id);

		$criteria->limit = 1;

		$element = $criteria->one();
		return $element ? $element->dateUpdated->format('c') : '';
	}

	/**
	 * Get's the page count for the given element type and group / section ID
	 *
	 * @param Element $type - The Element Type
	 * @param int     $id - The section or group ID
	 *
	 * @return float
	 */
	private function _getPageCount (Element $type, $id)
	{
		/** @var EntryQuery|CategoryQuery $criteria */
		$criteria = $type::find()->status(Element::STATUS_ENABLED);
		$this->_setCriteriaIdByType($criteria, $type, $id);

		$sitemapLimit = (int) Seo::$i->getSettings()->sitemapLimit;

		return ceil($criteria->count() / $sitemapLimit);
	}

	/**
	 * Sets the section or group ID on the criteria according to the
	 * given element type
	 *
	 * @param EntryQuery|CategoryQuery $criteria - The criteria
	 * @param Element                  $type - The element type
	 * @param int                      $id - The section or group ID
	 */
	private function _setCriteriaIdByType ($criteria, Element $type, $id)
	{
		switch (get_class($type)) {
			case 'craft\\elements\\Entry':
				$criteria->sectionId = $id;
				break;
			case 'craft\\elements\\Category':
				$criteria->groupId = $id;
				break;
		}
	}

	// Helpers: XML Index
	// -------------------------------------------------------------------------

	/**
	 * @param $handle
	 * @param $data
	 * @param $sitemapData
	 *
	 * @throws \yii\base\Exception
	 */
	private function _generateLoop ($handle, $data, $sitemapData)
	{
		if (!array_key_exists($handle, $sitemapData))
			return;

		foreach ($data as $item)
			if (array_key_exists($item['id'], $sitemapData[$handle]))
				if ($sitemapData[$handle][$item['id']]->enabled)
					$this->_generateIndex($handle, $item['id']);
	}

	/**
	 * @param $group
	 * @param $id
	 *
	 * @throws \yii\base\Exception
	 */
	private function _generateIndex ($group, $id)
	{
		switch ($group) {
			case 'custom':
				$last = DateTimeHelper::toIso8601(
					SitemapRecord::find()->one()->dateUpdated
				);
				$pages = 1;
				break;

			case 'sections':
				$last = $this->_getUpdated(Entry::instance(), $id);
				$pages = $this->_getPageCount(Entry::instance(), $id);
				break;

			case 'categories':
				$last = $this->_getUpdated(Category::instance(), $id);
				$pages = $this->_getPageCount(Category::instance(), $id);
				break;

			default:
				$last = DateTimeHelper::currentUTCDateTime()->format('c');
				$pages = 1;
		}

		for ($i = 0; $i < $pages; ++$i)
		{
			$sitemap = $this->_document->createElement('sitemap');
			$this->_index->appendChild($sitemap);

			$loc = $this->_document->createElement(
				'loc',
				$this->_indexUrl($group, $id, $i)
			);
			$sitemap->appendChild($loc);

			$lastMod = $this->_document->createElement('lastmod', $last);
			$sitemap->appendChild($lastMod);
		}
	}

	/**
	 * @param $group
	 * @param $id
	 * @param $page
	 *
	 * @return string
	 * @throws \yii\base\Exception
	 */
	private function _indexUrl ($group, $id, $page)
	{
		$sitemapName = Seo::$i->getSettings()->sitemapName;

		return UrlHelper::siteUrl(
			$sitemapName . '_' . $group
			. ($id > 0 ? '_' . $id : '')
			. ($id > 0 ? '_' . $page : '')
			. '.xml'
		);
	}

}<|MERGE_RESOLUTION|>--- conflicted
+++ resolved
@@ -271,7 +271,7 @@
 
 		$settings = Seo::$i->getSettings();
 
-		$elements = $type::find()->status(Element::STATUS_ENABLED);
+		$elements = $type::find();
 		$elements->{$idHandle} = $variables['id'];
 		$elements->siteId = Craft::$app->sites->currentSite->id;
 		$elements->limit = $settings->sitemapLimit;
@@ -354,58 +354,35 @@
 				[]
 			);
 
-<<<<<<< HEAD
-			foreach ($item->supportedSites as $siteId)
+			if (!$settings->removeAlternateUrls)
 			{
-				$id = is_numeric($siteId) ? $siteId : $siteId['siteId'];
-				$site = $id ? $craft->sites->getSiteById($id) : Craft::$app->sites->currentSite;
-				$lang = $site->language;
-
-				if (!in_array($lang, $availableLocales))
-					continue;
-
-				if (!array_key_exists($id, $enabledLookup))
-					continue;
-
-				$link = UrlHelper::siteUrl($enabledLookup[$id], null, null, $id);
-
-				$alt = $this->_document->createElement('xhtml:link');
-				$alt->setAttribute('rel', 'alternate');
-				$alt->setAttribute(
-					'hreflang',
-					str_replace('_', '-', $lang)
-				);
-				$alt->setAttribute('href', $link);
-
-				$url->appendChild($alt);
+				foreach ($item->supportedSites as $siteId)
+				{
+					$id = is_numeric($siteId) ? $siteId : $siteId['siteId'];
+					$site = $id ? $craft->sites->getSiteById($id) : Craft::$app->sites->currentSite;
+					$lang = $site->language;
+
+					if (!in_array($lang, $availableLocales))
+						continue;
+
+					if (!array_key_exists($id, $enabledLookup))
+						continue;
+
+					$link = UrlHelper::siteUrl(
+						$enabledLookup[$id], null, null, $id
+					);
+
+					$alt = $this->_document->createElement('xhtml:link');
+					$alt->setAttribute('rel', 'alternate');
+					$alt->setAttribute(
+						'hreflang',
+						str_replace('_', '-', $lang)
+					);
+					$alt->setAttribute('href', $link);
+
+					$url->appendChild($alt);
+				}
 			}
-=======
-            if (! $settings->removeAlternateUrls) {
-                foreach ($item->supportedSites as $siteId) {
-                    $id = is_numeric($siteId) ? $siteId : $siteId['siteId'];
-                    $site = $id ? $craft->sites->getSiteById($id) : \Craft::$app->sites->currentSite;
-                    $lang = $site->language;
-
-                    if (!in_array($lang, $availableLocales))
-                        continue;
-
-                    if (!array_key_exists($id, $enabledLookup))
-                        continue;
-
-                    $link = UrlHelper::siteUrl($enabledLookup[$id], null, null, $id);
-
-                    $alt = $this->_document->createElement('xhtml:link');
-                    $alt->setAttribute('rel', 'alternate');
-                    $alt->setAttribute(
-                        'hreflang',
-                        str_replace('_', '-', $lang)
-                    );
-                    $alt->setAttribute('href', $link);
-
-                    $url->appendChild($alt);
-                }
-            }
->>>>>>> 4f3b1500
 		}
 
 		out:
@@ -534,10 +511,10 @@
 	private function _getPageCount (Element $type, $id)
 	{
 		/** @var EntryQuery|CategoryQuery $criteria */
-		$criteria = $type::find()->status(Element::STATUS_ENABLED);
+		$criteria = $type::find();
 		$this->_setCriteriaIdByType($criteria, $type, $id);
 
-		$sitemapLimit = (int) Seo::$i->getSettings()->sitemapLimit;
+		$sitemapLimit = Seo::$i->getSettings()->sitemapLimit;
 
 		return ceil($criteria->count() / $sitemapLimit);
 	}
@@ -552,11 +529,11 @@
 	 */
 	private function _setCriteriaIdByType ($criteria, Element $type, $id)
 	{
-		switch (get_class($type)) {
-			case 'craft\\elements\\Entry':
+		switch ($type::className()) {
+			case 'Entry':
 				$criteria->sectionId = $id;
 				break;
-			case 'craft\\elements\\Category':
+			case 'Category':
 				$criteria->groupId = $id;
 				break;
 		}
