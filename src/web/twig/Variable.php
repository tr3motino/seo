--- conflicted
+++ resolved
@@ -71,11 +71,7 @@
 	{
 		return $this->_socialImage($image, [
 			'width'  => 1200,
-<<<<<<< HEAD
-			'height' => 628,
-=======
 			'height' => 630,
->>>>>>> 4f3b1500
 		]);
 	}
 
