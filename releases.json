[
  {
    "version": "1.0.0",
    "downloadUrl": "https://github.com/ethercreative/seo/archive/v1.0.0.zip",
    "date": "2016-02-12T10:00:00-08:00",
    "notes": [
      "Initial Release"
    ]
  },
  {
    "version": "1.0.1",
    "downloadUrl": "https://github.com/ethercreative/seo/archive/v1.0.1.zip",
    "date": "2016-03-22T10:00:00-08:00",
    "notes": [
      "Fixed bug where the entry URL in the SEO fieldtype snippet was incorrect for Single entries.",
      "Fixed double slash on Homepage URL in SEO fieldtype snippet."
    ]
  },
  {
    "version": "1.0.2",
    "downloadUrl": "https://github.com/ethercreative/seo/archive/v1.0.2.zip",
    "date": "2016-03-23T10:00:00-08:00",
    "notes": [
      "Stopped SEO fields showing up in the Readability Check list for the SEO fieldtype."
    ]
  },
  {
    "version": "1.0.3",
    "downloadUrl": "https://github.com/ethercreative/seo/archive/v1.0.3.zip",
    "date": "2016-03-31T10:00:00-08:00",
    "notes": [
      "Fixed bug where redirects containing trailing slashes were not redirected!"
    ]
  },
  {
    "version": "1.0.4",
    "downloadUrl": "https://github.com/ethercreative/seo/archive/v1.0.4.zip",
    "date": "2016-04-13T10:00:00-08:00",
    "notes": [
      "Fixed error on settings save when no readability fields were checked."
    ]
  },
  {
    "version": "1.0.5",
    "downloadUrl": "https://github.com/ethercreative/seo/archive/v1.0.5.zip",
    "date": "2016-04-28T10:00:00-08:00",
    "notes": [
      "- Fixed bug where redirects wouldn't be saved when there were more than ~246 rows ([#3](https://github.com/ethercreative/seo/issues/3)).",
      "- Removed unused Public Path setting field.",
      "- **NOTICE:** You may need to clear Crafts template cache in order for this update work!"
    ]
  },
  {
    "version": "1.1.0",
    "downloadUrl": "https://github.com/ethercreative/seo/archive/v1.1.0.zip",
    "date": "2016-05-31T10:00:00-08:00",
    "notes": [
      "- Fixed #5 - Fieldtype can now be used on any element type (but keyword & score will only be visible on entries).",
      "- Fix #7 via @FrankZwiers - Check regex exec for null value",
      "- Fix #8 via @roelvanhintum - Admin is unavailable from the console",
      "- Removed all \"Readability\" settings! - We now examine the page exactly as Google would see it.",
      "- **Added Craft Commerce Support**"
    ]
  },
  {
    "version": "1.1.1",
    "downloadUrl": "https://github.com/ethercreative/seo/archive/v1.1.1.zip",
    "date": "2016-06-20T10:00:00-08:00",
    "notes": [
      "- Added error notification",
      "- Fix #10 via @bertoost - Fixed check empty sections and categories"
    ]
  },
  {
    "version": "1.1.2",
    "downloadUrl": "https://github.com/ethercreative/seo/archive/v1.1.2.zip",
    "date": "2016-07-07T10:00:00-08:00",
    "notes": [
      "- Fix #12 via @FrankZwiers - Fix for php error on adding a Quick Post widget",
      "- Fixed #11 - Fixed bug causing an Uncaught TypeError when no paragraphs are on the page",
      "- Fixed text parser reading script tags as text",
      "- SEO Field now uses minified JS"
    ]
  },
  {
    "version": "1.1.3",
    "downloadUrl": "https://github.com/ethercreative/seo/archive/v1.1.3.zip",
    "date": "2016-07-07T11:00:00-08:00",
    "notes": [
      "- Fixed #15 - Fixed bug where global settings undefined on new install"
    ]
  },
  {
    "version": "1.2.3",
    "downloadUrl": "https://github.com/ethercreative/seo/archive/v1.2.3.zip",
    "date": "2016-08-09T11:00:00-08:00",
    "notes": [
      "[Added] Added Craft Commerce product types to Sitemap.",
      "[Improved] Sitemap and Redirects are now stored in their own database tables, fixing the issue with the ~194 limit."
    ]
  },
  {
    "version": "1.3.0",
    "downloadUrl": "https://github.com/ethercreative/seo/archive/v1.3.0.zip",
    "date": "2016-08-09T15:00:00-08:00",
    "notes": [
      "[Fixed] Fixed a bug where a PHP warning appear at the top of error pages, breaking the HTTP response status code.",
      "[Fixed] Added @PetterRuud's fix for #20",
      "[Fixed] Added fix for #21",
      "[Fixed] Added fix for #26",
      "[Fixed] Field no longer throws 'One SEO field only' error when using quick-edit modal thingies.",
      "[Fixed] Singles snippet title field now auto-populates.",
      "[Improved] Moved plugin files into `SEO/` directory, moved superfluous files out of plugin directory.",
      "[Improved] Made redirects regex support clearer (even I forgot)."
    ]
  },
  {
    "version": "1.3.1",
    "downloadUrl": "https://github.com/ethercreative/seo/archive/v1.3.1.zip",
    "date": "2016-11-09T11:00:00-10:00",
    "notes": [
      "[Fixed] An actual fix for #20 (oops)"
    ]
  },
  {
    "version": "1.3.2",
    "downloadUrl": "https://github.com/ethercreative/seo/archive/v1.3.2.zip",
    "date": "2017-05-12T10:50:00-08:00",
    "notes": [
      "[Fixed] Fix for #33",
      "[Fixed] Merged andrefgneves' #28 \"Fix settings script URL\"",
      "[Fixed] Merged roelvanhintum's #32 \"Fixed the returning #20 php error\"",
      "[Fixed] Fixed the borked release dates"
    ]
<<<<<<< HEAD
=======
  },
  {
    "version": "1.4.0",
    "downloadUrl": "https://github.com/ethercreative/seo/archive/v1.4.0.zip",
    "date": "2017-06-12T14:38:00-08:00",
    "notes": [
      "[Improved] Sitemap is now split into appropriate sections and paginated. By default the pages are limited to 1000 elements, but this is configurable in the settings.",
      "[Improved] Renamed General settings tab to Sitemap."
    ]
  },
  {
    "version": "1.4.1",
    "downloadUrl": "https://github.com/ethercreative/seo/archive/v1.4.1.zip",
    "date": "2017-06-13T10:19:00-08:00",
    "notes": [
      "[Fixed] Fixed bug where products & categories weren't being split out correctly in the sitemap",
      "[Fixed] Sitemap content sections now correctly show as disabled by default"
    ]
>>>>>>> 2190e6fd
  }
]<|MERGE_RESOLUTION|>--- conflicted
+++ resolved
@@ -132,8 +132,6 @@
       "[Fixed] Merged roelvanhintum's #32 \"Fixed the returning #20 php error\"",
       "[Fixed] Fixed the borked release dates"
     ]
-<<<<<<< HEAD
-=======
   },
   {
     "version": "1.4.0",
@@ -152,6 +150,5 @@
       "[Fixed] Fixed bug where products & categories weren't being split out correctly in the sitemap",
       "[Fixed] Sitemap content sections now correctly show as disabled by default"
     ]
->>>>>>> 2190e6fd
   }
 ]