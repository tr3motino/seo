--- conflicted
+++ resolved
@@ -117,11 +117,7 @@
   {
     "version": "1.3.1",
     "downloadUrl": "https://github.com/ethercreative/seo/archive/v1.3.1.zip",
-<<<<<<< HEAD
-    "date": "2016-11-10T11:00:00-10:00",
-=======
     "date": "2016-11-09T11:00:00-10:00",
->>>>>>> 442f3069
     "notes": [
       "[Fixed] An actual fix for #20 (oops)"
     ]
