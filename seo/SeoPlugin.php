--- conflicted
+++ resolved
@@ -32,11 +32,7 @@
 
 	public function getVersion()
 	{
-<<<<<<< HEAD
-		return '1.4.7';
-=======
 		return '2.0.0-beta';
->>>>>>> 3f2689c3
 	}
 
 	public function getSchemaVersion()
