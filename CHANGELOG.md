--- conflicted
+++ resolved
@@ -1,12 +1,7 @@
-<<<<<<< HEAD
-## Unreleased
-### Fixed
-- Fixed a bug where the Craft edition referenced no longer existed ([#81](https://github.com/ethercreative/seo/issues/81))
-=======
 ## 3.3.0 - WIP
 ### Fixed
 - Fixed bug where Craft would 500 error when robots were injected for an element without an expiry date (via @saylateam)
->>>>>>> a592c50c
+- Fixed a bug where the Craft edition referenced no longer existed ([#81](https://github.com/ethercreative/seo/issues/81)) (via @andris-sevcenko)
 
 ## 3.2.2 - 2018-03-16
 ### Fixed
