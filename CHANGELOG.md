--- conflicted
+++ resolved
@@ -1,19 +1,13 @@
 ## 3.3.1 - 2018-09-03
 ### Fixed
 - `craft.seo.custom` social images now fallback to the default social image from global settings. #113
+- Backwards compatibility SEO v1 keywords
 - Fixed bug where some requests would 404 when injecting 🤖's #130
 
 ### Changed
 - SEO robots no longer return empty values #110
 - Text in the keyword input will automatically be turned into a tag on blur #114
 
-<<<<<<< HEAD
-### Fixed
-- `craft.seo.custom` social images now fallback to the default social image from global settings. #113
-- Backwards compatibility SEO v1 keywords 
-
-=======
->>>>>>> 679474e3
 ## 3.3.0 - 2018-05-25
 **Heads up:** This update includes changes to the SEO `meta.twig`. If you are using a custom version you can review the changes [here](https://github.com/ethercreative/seo/commits/v3/src/templates/_seo/meta.twig).
 
